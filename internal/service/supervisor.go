package service

import (
	"bytes"
	"context"
	"errors"
	"fmt"
	"io"
	"log/slog"
	"os"
	"time"

	"github.com/CZERTAINLY/Seeker/internal/model"
)

type Supervisor struct {
	cmd       Command
	start     chan struct{}
	uploaders []model.Uploader
	oneshot   bool
}

func NewSupervisor(cmd Command, uploaders ...model.Uploader) *Supervisor {
	return &Supervisor{
		cmd:       cmd,
		start:     make(chan struct{}, 1),
		uploaders: uploaders,
	}
}

func (s *Supervisor) SetOneshot(oneshot bool) *Supervisor {
	s.oneshot = oneshot
	return s
}

func SupervisorFromConfig(ctx context.Context, cfg model.Service, configPath string) (*Supervisor, error) {
	uploaders, err := uploaders(ctx, cfg)
	if err != nil {
		return nil, fmt.Errorf("initializing uploaders: %w", err)
	}
	seeker, err := os.Executable()
	if err != nil {
		return nil, fmt.Errorf("cannot determine path to executable: %w", err)
	}
	args := []string{
		"_scan",
		"--config",
		configPath,
	}
	if cfg.Verbose {
		args = append(args, "--verbose")
	}
	cmd := Command{
		Path: seeker,
		Args: args,
		Env: append(
			os.Environ(),
			"GODEBUG=tlssha1=1,x509rsacrt=0,x509negativeserial=1",
		),
		// TODO: scan timeout
		Timeout: 0,
	}

	return &Supervisor{
		cmd:       cmd,
		start:     make(chan struct{}, 1),
		uploaders: uploaders,
		oneshot:   cfg.Mode == model.ServiceModeManual,
	}, nil
}

// Do performs in two different modes
// "manual" aka oneshot - in this case scan and upload is executed once and its error is returned
// others: errors are only logged and never returned
func (s *Supervisor) Do(ctx context.Context) error {
	slog.DebugContext(ctx, "starting a supervisor")
	runner := NewRunner(nil)
	defer runner.Close()

	if s.oneshot {
		slog.DebugContext(ctx, "starting oneshot job")
		s.Start()
	}

	for {
		select {
		case <-ctx.Done():
			return nil
		case <-s.start:
			slog.DebugContext(ctx, "about to start", "command", s.cmd)
			err := s.callStart(ctx, runner)
			if err != nil {
				if s.oneshot {
					return err
				}
				slog.ErrorContext(ctx, "start returned", "error", err)
			}
		case result := <-runner.ResultsChan():
			if result.State == nil || result.State.ExitCode() != 0 || result.Err != nil {
				slog.ErrorContext(ctx, "scan have failed", "result", result)
				continue
			}
			slog.DebugContext(ctx, "scan succeeded: uploading")
			err := s.upload(ctx, result.Stdout)
			if s.oneshot {
				return err
			}
			if err != nil {
				slog.ErrorContext(ctx, "upload failed", "error", err)
				continue
			}
		}
	}
}

func (s *Supervisor) Start() {
	s.start <- struct{}{}
}

func (s *Supervisor) callStart(ctx context.Context, runner *Runner) error {
	return runner.Start(ctx, s.cmd)
}

func (s *Supervisor) upload(ctx context.Context, stdout *bytes.Buffer) error {
	var errs []error
	for _, u := range s.uploaders {
		err := u.Upload(ctx, stdout.Bytes())
		if err != nil {
			errs = append(errs, err)
		}
	}
	return errors.Join(errs...)
}

<<<<<<< HEAD
func uploaders(_ context.Context, cfg model.Service) ([]model.Uploader, error) {
	if cfg.Dir == "" && !cfg.Repository.Enabled {
=======
func uploaders(ctx context.Context, cfg model.Service) ([]model.Uploader, error) {
	if cfg.Dir == "" && (cfg.Repository == nil || !cfg.Repository.Enabled) {
>>>>>>> f68009ff
		return []model.Uploader{NewWriteUploader(os.Stdout)}, nil
	}
	var uploaders []model.Uploader
	if cfg.Dir != "" {
		u, err := NewOSRootUploader(cfg.Dir)
		if err != nil {
			return nil, err
		}
		uploaders = append(uploaders, u)
	}
<<<<<<< HEAD
	if cfg.Repository.Enabled {
		u, err := NewBOMRepoUploader(cfg.Repository.URL)
		if err != nil {
			return nil, err
		}
		uploaders = append(uploaders, u)
=======
	if cfg.Repository != nil && cfg.Repository.Enabled {
		slog.WarnContext(ctx, "repository support is not yet implemented")
>>>>>>> f68009ff
	}
	return uploaders, nil
}

type WriteUploader struct {
	w io.Writer
}

func NewWriteUploader(w io.Writer) WriteUploader {
	return WriteUploader{w: w}
}

func (u WriteUploader) Upload(_ context.Context, raw []byte) error {
	if u.w == nil {
		u.w = os.Stdout
	}
	_, err := u.w.Write(raw)
	return err
}

type OSRootUploader struct {
	root *os.Root
}

func NewOSRootUploader(path string) (*OSRootUploader, error) {
	root, err := os.OpenRoot(path)
	if err != nil {
		return nil, err
	}
	return &OSRootUploader{root: root}, nil
}

func (u *OSRootUploader) Upload(ctx context.Context, b []byte) error {
	if u.root == nil {
		return errors.New("root already closed")
	}

	path := "seeker-" + time.Now().Format("2006-01-02-15-04-05") + ".json"

	f, err := u.root.Create(path)
	if err != nil {
		return fmt.Errorf("creating seeker results: %w", err)
	}
	_, err = f.Write(b)
	if err != nil {
		return fmt.Errorf("saving seeker results: %w", err)
	}
	err = f.Close()
	if err != nil {
		return fmt.Errorf("closing seeker result: %w", err)
	}
	err = u.root.Close()
	if err != nil {
		return fmt.Errorf("closing seeker result's dir: %w", err)
	}
	slog.InfoContext(ctx, "bom saved", "path", path)
	u.root = nil
	return nil
}<|MERGE_RESOLUTION|>--- conflicted
+++ resolved
@@ -132,13 +132,8 @@
 	return errors.Join(errs...)
 }
 
-<<<<<<< HEAD
 func uploaders(_ context.Context, cfg model.Service) ([]model.Uploader, error) {
-	if cfg.Dir == "" && !cfg.Repository.Enabled {
-=======
-func uploaders(ctx context.Context, cfg model.Service) ([]model.Uploader, error) {
 	if cfg.Dir == "" && (cfg.Repository == nil || !cfg.Repository.Enabled) {
->>>>>>> f68009ff
 		return []model.Uploader{NewWriteUploader(os.Stdout)}, nil
 	}
 	var uploaders []model.Uploader
@@ -149,17 +144,13 @@
 		}
 		uploaders = append(uploaders, u)
 	}
-<<<<<<< HEAD
-	if cfg.Repository.Enabled {
+
+	if cfg.Repository != nil && cfg.Repository.Enabled {
 		u, err := NewBOMRepoUploader(cfg.Repository.URL)
 		if err != nil {
 			return nil, err
 		}
 		uploaders = append(uploaders, u)
-=======
-	if cfg.Repository != nil && cfg.Repository.Enabled {
-		slog.WarnContext(ctx, "repository support is not yet implemented")
->>>>>>> f68009ff
 	}
 	return uploaders, nil
 }
